import numpy as np
import matplotlib.pyplot as plt
import tensorflow as tf

from capsa import ControllerWrapper, VAEWrapper
from capsa.utils import get_user_model, plot_loss, get_preds_names, \
    plot_risk_2d, plot_epistemic_2d
from data import get_data_v2

def test_vae(use_case):

    user_model = get_user_model()
    ds_train, ds_val, x, y, x_val, y_val = get_data_v2(batch_size=256, is_show=False)

    ### use case 1 - user can interact with a MetricWrapper directly
    if use_case == 1:
        model = VAEWrapper(user_model)
        model.compile(
            optimizer=tf.keras.optimizers.Adam(learning_rate=2e-3),
            loss=tf.keras.losses.MeanSquaredError(),
        )

        history = model.fit(ds_train, epochs=30)
        preds_names = get_preds_names(history)
        plot_loss(history)

        y_hat, risk = model(x_val)

    ### use case 2 - user can interact with a MetricWrapper through Wrapper (what we call a "controller wrapper")
    elif use_case == 2:
        model = ControllerWrapper(user_model, metrics=[VAEWrapper])
        model.compile(
            # user needs to specify optim and loss for each metric
            optimizer=tf.keras.optimizers.Adam(learning_rate=2e-3),
            loss=tf.keras.losses.MeanSquaredError(),
        )

        history = model.fit(ds_train, epochs=30)
        preds_names = get_preds_names(history)
        plot_loss(history)

<<<<<<< HEAD
        metrics_out = model(x_val)
        y_hat, risk = metrics_out['vae']
=======
    fig, axs = plt.subplots(2)
    axs[0].scatter(x_val, y_val, s=0.5, label="gt")
    axs[0].scatter(x_val, y_pred, s=0.5, label="yhat")
    plt_vspan()
    axs[1].scatter(x_val, recon_loss, s=0.5, label="recon loss")
    plt_vspan()
    plt.legend()
    plt.show()
>>>>>>> 93ae37e5

    plot_risk_2d(x_val, y_val, y_hat, risk, preds_names[0])
    # plot_epistemic_2d(x, y, x_val, y_val, y_hat, risk)

test_vae(use_case=1)
test_vae(use_case=2)<|MERGE_RESOLUTION|>--- conflicted
+++ resolved
@@ -26,7 +26,7 @@
 
         y_hat, risk = model(x_val)
 
-    ### use case 2 - user can interact with a MetricWrapper through Wrapper (what we call a "controller wrapper")
+    ### use case 2 - user can interact with a MetricWrapper through Wrapper (what we call a 'controller wrapper')
     elif use_case == 2:
         model = ControllerWrapper(user_model, metrics=[VAEWrapper])
         model.compile(
@@ -39,22 +39,11 @@
         preds_names = get_preds_names(history)
         plot_loss(history)
 
-<<<<<<< HEAD
         metrics_out = model(x_val)
         y_hat, risk = metrics_out['vae']
-=======
-    fig, axs = plt.subplots(2)
-    axs[0].scatter(x_val, y_val, s=0.5, label="gt")
-    axs[0].scatter(x_val, y_pred, s=0.5, label="yhat")
-    plt_vspan()
-    axs[1].scatter(x_val, recon_loss, s=0.5, label="recon loss")
-    plt_vspan()
-    plt.legend()
-    plt.show()
->>>>>>> 93ae37e5
 
     plot_risk_2d(x_val, y_val, y_hat, risk, preds_names[0])
     # plot_epistemic_2d(x, y, x_val, y_val, y_hat, risk)
 
-test_vae(use_case=1)
-test_vae(use_case=2)+test_vae(1)
+test_vae(2)