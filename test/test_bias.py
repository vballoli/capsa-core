--- conflicted
+++ resolved
@@ -2,19 +2,15 @@
 import matplotlib.pyplot as plt
 import tensorflow as tf
 
-<<<<<<< HEAD
-from capsa import ControllerWrapper, HistogramWrapper, VAEWrapper, HistogramCallback
-=======
-from capsa import Wrapper, HistogramWrapper, VAEWrapper, HistogramCallback, wrap
->>>>>>> 93ae37e5
-from capsa.utils import get_user_model, plt_vspan, plot_results, plot_loss
+from capsa import ControllerWrapper, wrap, HistogramWrapper, VAEWrapper, HistogramCallback
+from capsa.utils import get_user_model, plt_vspan, plot_loss
 from data import get_data_v1, get_data_v2
 
 
 def test_bias(use_case):
 
     user_model = get_user_model()
-    ds_train, ds_val, x_val, y_val = get_data_v2(batch_size=256)
+    ds_train, ds_val, x, y, x_val, y_val = get_data_v2(batch_size=256)
 
     ### use case 1 - user can interact with a MetricWrapper directly
     if use_case == 1:
@@ -24,13 +20,12 @@
             loss=tf.keras.losses.MeanSquaredError(),
         )
         history = model.fit(ds_train, epochs=30, callbacks=[HistogramCallback()])
-
-        plt.plot(history.history["loss"])
+        plt.plot(history.history['histogram_loss'])
         plt.show()
 
         y_pred, bias = model(x_val)
 
-    ### use case 2 - user can interact with a MetricWrapper through Wrapper (what we call a "controller wrapper")
+    ### use case 2 - user can interact with a MetricWrapper through Wrapper (what we call a 'controller wrapper')
     elif use_case == 2:
 
         model = ControllerWrapper(user_model, metrics=[HistogramWrapper])
@@ -38,29 +33,20 @@
         model.compile(
             # user needs to specify optim and loss for each metric
             optimizer=[tf.keras.optimizers.Adam(learning_rate=2e-3)],
-<<<<<<< HEAD
             loss=[tf.keras.losses.MeanSquaredError()],
             run_eagerly=True,
-=======
-            # note reduction needs to be NONE, model reduces to mean under the hood
-            loss=[
-                tf.keras.losses.MeanSquaredError(
-                    reduction=tf.keras.losses.Reduction.NONE
-                )
-            ],
->>>>>>> 93ae37e5
         )
 
         model.fit(ds_train, epochs=40, callbacks=[HistogramCallback()])
 
         metrics_out = model(x_val)
-        y_pred, bias = metrics_out["histogram_wrapper"]
+        y_pred, bias = metrics_out['histogram']
 
     fig, axs = plt.subplots(2)
-    axs[0].scatter(x_val, y_val, s=0.5, label="gt")
-    axs[0].scatter(x_val, y_pred, s=0.5, label="yhat")
+    axs[0].scatter(x_val, y_val, s=0.5, label='gt')
+    axs[0].scatter(x_val, y_pred, s=0.5, label='yhat')
     plt_vspan()
-    axs[1].scatter(x_val, bias, s=0.5, label="bias")
+    axs[1].scatter(x_val, bias, s=0.5, label='bias')
     plt_vspan()
     plt.legend()
     plt.show()
@@ -68,7 +54,7 @@
 
 def test_bias_chained():
     user_model = get_user_model()
-    ds_train, _, x_val, y_val = get_data_v2(batch_size=256)
+    ds_train, ds_val, x, y, x_val, y_val = get_data_v2(batch_size=256)
 
     model = HistogramWrapper(user_model, metric_wrapper=VAEWrapper)
     model.compile(
@@ -80,27 +66,22 @@
     y_pred, bias = model(x_val)
     y_pred, recon_loss = model.metric_wrapper(x_val)
     fig, axs = plt.subplots(3)
-    axs[0].scatter(x_val, y_val, s=0.5, label="gt")
-    axs[0].scatter(x_val, y_pred, s=0.5, label="yhat")
+    axs[0].scatter(x_val, y_val, s=0.5, label='gt')
+    axs[0].scatter(x_val, y_pred, s=0.5, label='yhat')
     plt_vspan()
-    axs[1].scatter(x_val, bias, s=0.5, label="bias")
-    axs[2].scatter(x_val, recon_loss, s=0.5, label="recon loss")
+    axs[1].scatter(x_val, bias, s=0.5, label='bias')
+    axs[2].scatter(x_val, recon_loss, s=0.5, label='recon loss')
     plt_vspan()
     plt.legend()
     plt.show()
 
 
-<<<<<<< HEAD
-test_bias(1)
-test_bias(2)
-test_bias_chained()
-=======
 def test_bias_with_wrap(complexity):
     # First level of complexity
-    their_model = get_user_model()
-    ds_train, ds_val, x_val, y_val = get_data_v2(batch_size=256)
+    user_model = get_user_model()
+    ds_train, ds_val, x, y, x_val, y_val = get_data_v2(batch_size=256)
     if complexity == 1:
-        wrapped_model = wrap(their_model)
+        wrapped_model = wrap(user_model)
         wrapped_model.compile(
             optimizer=tf.keras.optimizers.Adam(learning_rate=2e-3),
             loss=tf.keras.losses.MeanSquaredError(),
@@ -110,22 +91,22 @@
         )
 
         outputs = wrapped_model(x_val)
-        y_pred, bias = outputs["histogram_wrapper"]
-        y_pred, mve = outputs["mve_wrapper"]
-        y_pred, recon_loss = outputs["vae_wrapper"]
+        y_pred, bias = outputs['histogram']
+        y_pred, mve = outputs['mve_wrapper']
+        y_pred, recon_loss = outputs['vae_wrapper']
         fig, axs = plt.subplots(4)
-        axs[0].scatter(x_val, y_val, s=0.5, label="gt")
-        axs[0].scatter(x_val, y_pred, s=0.5, label="yhat")
+        axs[0].scatter(x_val, y_val, s=0.5, label='gt')
+        axs[0].scatter(x_val, y_pred, s=0.5, label='yhat')
         plt_vspan()
-        axs[1].scatter(x_val, bias, s=0.5, label="bias")
-        axs[2].scatter(x_val, mve, s=0.5, label="aleatoric uncertainty")
-        axs[3].scatter(x_val, recon_loss, s=0.5, label="recon loss")
+        axs[1].scatter(x_val, bias, s=0.5, label='bias')
+        axs[2].scatter(x_val, mve, s=0.5, label='aleatoric uncertainty')
+        axs[3].scatter(x_val, recon_loss, s=0.5, label='recon loss')
         plt_vspan()
         plt.legend()
         plt.show()
 
     if complexity == 2:
-        wrapped_model = wrap(their_model, bias=False)
+        wrapped_model = wrap(user_model, bias=False)
         wrapped_model.compile(
             optimizer=tf.keras.optimizers.Adam(learning_rate=2e-3),
             loss=tf.keras.losses.MeanSquaredError(),
@@ -133,21 +114,21 @@
         history = wrapped_model.fit(ds_train, epochs=30)
 
         outputs = wrapped_model(x_val)
-        y_pred, mve = outputs["mve_wrapper"]
-        y_pred, recon_loss = outputs["vae_wrapper"]
+        y_pred, mve = outputs['mve_wrapper']
+        y_pred, recon_loss = outputs['vae_wrapper']
         fig, axs = plt.subplots(3)
-        axs[0].scatter(x_val, y_val, s=0.5, label="gt")
-        axs[0].scatter(x_val, y_pred, s=0.5, label="yhat")
+        axs[0].scatter(x_val, y_val, s=0.5, label='gt')
+        axs[0].scatter(x_val, y_pred, s=0.5, label='yhat')
         plt_vspan()
-        axs[1].scatter(x_val, mve, s=0.5, label="aleatoric uncertainty")
-        axs[2].scatter(x_val, recon_loss, s=0.5, label="recon loss")
+        axs[1].scatter(x_val, mve, s=0.5, label='aleatoric uncertainty')
+        axs[2].scatter(x_val, recon_loss, s=0.5, label='recon loss')
         plt_vspan()
         plt.legend()
         plt.show()
 
     if complexity == 3:
         wrapped_model = wrap(
-            their_model, bias=False, epistemic=["VAEWrapper", "DropoutWrapper"]
+            user_model, bias=False, epistemic=['VAEWrapper', 'DropoutWrapper']
         )
         wrapped_model.compile(
             optimizer=tf.keras.optimizers.Adam(learning_rate=2e-3),
@@ -156,25 +137,25 @@
         history = wrapped_model.fit(ds_train, epochs=30)
 
         outputs = wrapped_model(x_val)
-        y_pred, mve = outputs["mve_wrapper"]
-        y_pred, recon_loss = outputs["vae_wrapper"]
-        y_pred, dropout_uncertainty = outputs["dropout_wrapper"]
+        y_pred, mve = outputs['mve_wrapper']
+        y_pred, recon_loss = outputs['vae_wrapper']
+        y_pred, dropout_uncertainty = outputs['dropout_wrapper']
         fig, axs = plt.subplots(4)
-        axs[0].scatter(x_val, y_val, s=0.5, label="gt")
-        axs[0].scatter(x_val, y_pred, s=0.5, label="yhat")
+        axs[0].scatter(x_val, y_val, s=0.5, label='gt')
+        axs[0].scatter(x_val, y_pred, s=0.5, label='yhat')
         plt_vspan()
-        axs[1].scatter(x_val, mve, s=0.5, label="aleatoric uncertainty")
-        axs[2].scatter(x_val, recon_loss, s=0.5, label="recon loss")
-        axs[3].scatter(x_val, dropout_uncertainty, s=0.5, label="dropout")
+        axs[1].scatter(x_val, mve, s=0.5, label='aleatoric uncertainty')
+        axs[2].scatter(x_val, recon_loss, s=0.5, label='recon loss')
+        axs[3].scatter(x_val, dropout_uncertainty, s=0.5, label='dropout')
         plt_vspan()
         plt.legend()
         plt.show()
 
     if complexity == 4:
         wrapped_model = wrap(
-            their_model,
+            user_model,
             bias=False,
-            epistemic=[VAEWrapper(their_model, is_standalone=False), "DropoutWrapper"],
+            epistemic=[VAEWrapper(user_model, is_standalone=False), 'DropoutWrapper'],
         )
         wrapped_model.compile(
             optimizer=tf.keras.optimizers.Adam(learning_rate=2e-3),
@@ -185,24 +166,21 @@
         )
 
         outputs = wrapped_model(x_val)
-        y_pred, mve = outputs["mve_wrapper"]
-        y_pred, dropout = outputs["dropout_wrapper"]
-        y_pred, recon_loss = outputs["vae_wrapper"]
+        y_pred, mve = outputs['mve_wrapper']
+        y_pred, dropout = outputs['dropout_wrapper']
+        y_pred, recon_loss = outputs['vae_wrapper']
         fig, axs = plt.subplots(4)
-        axs[0].scatter(x_val, y_val, s=0.5, label="gt")
-        axs[0].scatter(x_val, y_pred, s=0.5, label="yhat")
+        axs[0].scatter(x_val, y_val, s=0.5, label='gt')
+        axs[0].scatter(x_val, y_pred, s=0.5, label='yhat')
         plt_vspan()
-        axs[1].scatter(x_val, dropout, s=0.5, label="dropout uncertainty")
-        axs[2].scatter(x_val, recon_loss, s=0.5, label="recon loss")
-        axs[3].scatter(x_val, mve, s=0.5, label="aleatoric")
+        axs[1].scatter(x_val, dropout, s=0.5, label='dropout uncertainty')
+        axs[2].scatter(x_val, recon_loss, s=0.5, label='recon loss')
+        axs[3].scatter(x_val, mve, s=0.5, label='aleatoric')
         plt_vspan()
         plt.legend()
         plt.show()
 
-
-test_bias_with_wrap(complexity=4)
-
-test_bias(use_case=1)
-test_bias(use_case=2)
-test_bias_chained()
->>>>>>> 93ae37e5
+test_bias(1)
+test_bias(2)
+# test_bias_chained()
+# test_bias_with_wrap(4)