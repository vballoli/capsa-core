--- conflicted
+++ resolved
@@ -4,11 +4,8 @@
 
 from setuptools import setup, find_packages
 
-<<<<<<< HEAD
-with open('README.md',encoding="utf-8") as readme_file:
-=======
+
 with open('README.md', encoding='utf-8') as readme_file:
->>>>>>> 19a332f1
     readme = readme_file.read()
 
 # Hide the content between <!-- SETUPTOOLS_LONG_DESCRIPTION_HIDE_BEGIN --> and
