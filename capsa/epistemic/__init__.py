--- conflicted
+++ resolved
@@ -1,5 +1,2 @@
-<<<<<<< HEAD
 from .dropout import DropoutWrapper
-=======
-from .ensemble import EnsembleWrapper
->>>>>>> 140101cf
+from .ensemble import EnsembleWrapper