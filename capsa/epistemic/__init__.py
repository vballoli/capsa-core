<<<<<<< HEAD
from .VAE import VAEWrapper
=======
from .dropout import DropoutWrapper
from .ensemble import EnsembleWrapper
>>>>>>> a2256cc7
<|MERGE_RESOLUTION|>--- conflicted
+++ resolved
@@ -1,6 +1,3 @@
-<<<<<<< HEAD
 from .VAE import VAEWrapper
-=======
 from .dropout import DropoutWrapper
-from .ensemble import EnsembleWrapper
->>>>>>> a2256cc7
+from .ensemble import EnsembleWrapper