--- conflicted
+++ resolved
@@ -1,4 +1,3 @@
-<<<<<<< HEAD
 from .utils import (
     MLP,
     get_user_model,
@@ -7,11 +6,7 @@
     plot_results,
     plot_loss,
     copy_layer,
+    get_preds_names,
     Sampling,
     reverse_model,
-)
-=======
-from .utils import (MLP, get_user_model, _get_out_dim,
-                    plt_vspan, plot_results, plot_loss,
-                    copy_layer, get_preds_names)
->>>>>>> a2256cc7
+)